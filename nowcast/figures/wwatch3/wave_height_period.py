--- conflicted
+++ resolved
@@ -18,10 +18,10 @@
 https://www.ndbc.noaa.gov/data/realtime2/ web service.
 
 Testing notebook for this module is
-https://nbviewer.jupyter.org/urls/bitbucket.org/salishsea/salishseanowcast/raw/default/notebooks/figures/wwatch3/TestWaveHeightPeriod.ipynb
+https://nbviewer.jupyter.org/urls/bitbucket.org/salishsea/salishseanowcast/raw/tip/notebooks/figures/wwatch3/TestWaveHeightPeriod.ipynb
 
 Development notebook for this module is
-https://nbviewer.jupyter.org/urls/bitbucket.org/salishsea/salishseanowcast/raw/default/notebooks/figures/wwatch3/DevelopWaveHeightPeriod.ipynb
+https://nbviewer.jupyter.org/urls/bitbucket.org/salishsea/salishseanowcast/raw/tip/notebooks/figures/wwatch3/DevelopWaveHeightPeriod.ipynb
 """
 from pathlib import Path
 from types import SimpleNamespace
@@ -122,11 +122,9 @@
     fig, (ax_sig_height, ax_peak_freq) = plt.subplots(
         2, 1, figsize=figsize, facecolor=theme.COLOURS["figure"]["facecolor"]
     )
-    ax_sig_height.set_axis_bgcolor(theme.COLOURS["axes"]["background"])
-    ax_peak_freq.set_axis_bgcolor(theme.COLOURS["axes"]["background"])
-    fig.autofmt_xdate()
     ax_sig_height.set_facecolor(theme.COLOURS["axes"]["background"])
     ax_peak_freq.set_facecolor(theme.COLOURS["axes"]["background"])
+    fig.autofmt_xdate()
     return fig, (ax_sig_height, ax_peak_freq)
 
 
@@ -146,13 +144,9 @@
         color=theme.COLOURS["time series"]["wave height"],
         alpha=0.8,
     )
-<<<<<<< HEAD
-=======
-    _wave_height_time_series_labels(ax, buoy, plot_data, theme)
->>>>>>> aaa4d703
-
-
-def _wave_height_time_series_labels(ax, place, theme):
+
+
+def _wave_height_time_series_labels(ax, place, plot_data, theme):
     ax.set_title(
         f"Significant Wave Height at {place}",
         fontproperties=theme.FONTS["axes title"],
@@ -188,10 +182,6 @@
         color=theme.COLOURS["time series"]["wave period"],
         alpha=0.8,
     )
-<<<<<<< HEAD
-=======
-    _dominant_period_time_series_labels(ax, buoy, plot_data, theme)
->>>>>>> aaa4d703
 
 
 def _dominant_period_time_series_labels(ax, place, plot_data, theme):
