<<<<<<< HEAD
#  Copyright 2013-2018 The Salish Sea MEOPAR contributors
#  and The University of British Columbia
#
#  Licensed under the Apache License, Version 2.0 (the "License");
#  you may not use this file except in compliance with the License.
#  You may obtain a copy of the License at
#
#     https://www.apache.org/licenses/LICENSE-2.0
#
#  Unless required by applicable law or agreed to in writing, software
#  distributed under the License is distributed on an "AS IS" BASIS,
#  WITHOUT WARRANTIES OR CONDITIONS OF ANY KIND, either express or implied.
#  See the License for the specific language governing permissions and
#  limitations under the License.
=======
# Copyright 2013-2018 The Salish Sea MEOPAR Contributors
# and The University of British Columbia

# Licensed under the Apache License, Version 2.0 (the "License");
# you may not use this file except in compliance with the License.
# You may obtain a copy of the License at

#    https://www.apache.org/licenses/LICENSE-2.0

# Unless required by applicable law or agreed to in writing, software
# distributed under the License is distributed on an "AS IS" BASIS,
# WITHOUT WARRANTIES OR CONDITIONS OF ANY KIND, either express or implied.
# See the License for the specific language governing permissions and
# limitations under the License.
>>>>>>> b69f294c
"""SalishSeaCast worker that produces tiles of surface current visualization
images for the web site from run results, as well as pdf format files.
"""
import logging

import netCDF4 as nc
import arrow
import pytz
import datetime
import time
from glob import glob
from pathlib import Path

import os
import shlex
import subprocess
import multiprocessing
from queue import Empty

from PyPDF2 import PdfFileMerger

from matplotlib.backend_bases import FigureCanvasBase

from nowcast.figures.publish import surface_current_tiles
from nowcast.figures.surface_current_domain import tile_coords_dic

from nemo_nowcast import NowcastWorker

NAME = "make_surface_current_tiles"
logger = logging.getLogger(NAME)


def main():
    """Set up and run the worker.

    For command-line usage see:

    :command:`python -m nowcast.workers.make_surface_current_tiles --help`
    """
    worker = NowcastWorker(NAME, description=__doc__)
    worker.init_cli()
    worker.cli.add_argument(
        'run_type',
        choices={'forecast', 'forecast2'},
        help='''
        Type of run to produce plots for:
        'forecast' means forecast physics-only runs,
        'forecast2' means forecast2 preliminary forecast physics-only runs.
        ''',
    )
    worker.cli.add_date_option(
        '--run-date',
        default=arrow.now().floor('day'),
        help='Date of the run to symlink files for.'
    )

    worker.run(make_surface_current_tiles, success, failure)


def success(parsed_args):
    """
    :param :py:class:`argparse.Namespace` parsed_args:

    :return: Nowcast system message type
    :rtype: str
    """
    logger.info("surface current tile figures completed")
    msg_type = f"success"
    return msg_type


def failure(parsed_args):
    """
    :param :py:class:`argparse.Namespace` parsed_args:

    :return: Nowcast system message type
    :rtype: str
    """
    logger.critical("surface current tile figures production failed")
    msg_type = f"failure"
    return msg_type


def make_surface_current_tiles(parsed_args, config, *args):
    """
    :param :py:class:`argparse.Namespace` parsed_args:
    :param :py:class:`nemo_nowcast.Config` config:

    :return: Nowcast system checklist items
    :rtype: dict
    """
    run_date = parsed_args.run_date
    dmy = run_date.format('DDMMMYY').lower()
    dmym1 = run_date.replace(days=-1).format('DDMMMYY').lower()
    timezone = config['figures']['timezone']
    run_type = parsed_args.run_type  # forecast, forecast2

    results_dir0 = Path(config['results archive'][run_type], dmy)

    if run_type == 'forecast':
        results_dirm1 = Path(config['results archive']['nowcast'], dmy)
        results_dirm2 = Path(config['results archive']['nowcast'], dmym1)

    if run_type == 'forecast2':
        results_dirm1 = Path(config['results archive']['forecast'], dmy)
        results_dirm2 = Path(config['results archive']['nowcast'], dmy)

    grid_dir = Path(config['figures']['grid dir'])
    coordf = grid_dir / config['run types'][run_type]['coordinates']
    mesh_maskf = grid_dir / config['run types'][run_type]['mesh mask']
    bathyf = grid_dir / config['run types'][run_type]['bathymetry']
    storage_path = Path(
        config['figures']['surface current tiles']['storage path'], run_type,
        dmy
    )

    if not os.path.exists(storage_path):
        os.makedirs(storage_path)

    # Loop over last 48h and this forecast{,2}
    for results_dir in [results_dirm2, results_dirm1, results_dir0]:

        u_list = glob(os.fspath(results_dir) + '/SalishSea_1h_*_grid_U.nc')
        v_list = glob(os.fspath(results_dir) + '/SalishSea_1h_*_grid_V.nc')

        Uf = Path(u_list[0])
        Vf = Path(v_list[0])

        with nc.Dataset(Uf) as dsU:
            max_time_index = dsU.dimensions['time_counter'].size
            units = dsU.variables['time_counter'].units
            calendar = dsU.variables['time_counter'].calendar
            sec = dsU.variables['time_counter'][:]

        expansion_factor = 0.1  # 10% overlap for each tile

        num_procs = 6
        if num_procs == 1:
            # Single proccessor mode
            for t_index in range(max_time_index):
                _callMakeFigure(
                    t_index, sec, units, calendar, run_date, Uf, Vf, coordf,
                    mesh_maskf, bathyf, tile_coords_dic, expansion_factor,
                    storage_path
                )
        else:
            # Multiprocessing mode
            # Add tasks to a joinable queue
            q = multiprocessing.JoinableQueue()
            for t_index in range(max_time_index):
                task = (
                    t_index, sec, units, calendar, run_date, Uf, Vf, coordf,
                    mesh_maskf, bathyf, tile_coords_dic, expansion_factor,
                    storage_path
                )
                q.put(task)
            # Spawn a set of worker processes
            procs = []
            for i in range(num_procs):
                p = multiprocessing.Process(
                    target=_process_time_slice, args=(q,)
                )
                procs.append(p)
            # Start each one
            for p in procs:
                p.start()
            # Wait until they complete
            for p in procs:
                p.join()
            # Close the queue
            q.close()

    tile_names = []
    for t in tile_coords_dic:
        tile_names += [t]

    _pdfMerger(storage_path, tile_names)

    config = {}
    return config


def _process_time_slice(q):
    """
    This is the worker function that gets called when multiprocessing is in used (num_procs > 1).
    """
    while True:
        try:
            task = q.get_nowait()
            t_index, sec, units, calendar, run_date, Uf, Vf, coordf, mesh_maskf, bathyf, tile_coords_dic, expansion_factor, storage_path = task

            _callMakeFigure(
                t_index, sec, units, calendar, run_date, Uf, Vf, coordf,
                mesh_maskf, bathyf, tile_coords_dic, expansion_factor,
                storage_path
            )

            q.task_done()

        except Empty:
            break


def _callMakeFigure(
    t_index, sec, units, calendar, run_date, Uf, Vf, coordf, mesh_maskf,
    bathyf, tile_coords_dic, expansion_factor, storage_path
):
    """
    Calls the make_figure() function in the surface_currents_tiles module for time index t_index.
    make_figure() function is called once to produce figures with website theme and called again
    to produce figures in pdf format.
    """
    date_stamp = _getTimeFileName(sec[t_index], units, calendar)

    # make website theme version
    fig_list, tile_names = surface_current_tiles.make_figure(
        run_date, t_index, Uf, Vf, coordf, mesh_maskf, bathyf, tile_coords_dic,
        expansion_factor
    )
    _render_figures(fig_list, tile_names, storage_path, date_stamp, "png")
    del fig_list

    # make pdf version
    fig_list, tile_names = surface_current_tiles.make_figure(
        run_date,
        t_index,
        Uf,
        Vf,
        coordf,
        mesh_maskf,
        bathyf,
        tile_coords_dic,
        expansion_factor,
        theme=None
    )
    _render_figures(fig_list, tile_names, storage_path, date_stamp, "pdf")
    del fig_list


def _getTimeFileName(sec, units, calendar):
    """
    Constructs UTC timestamp for the figure file name.
    """
    dt = nc.num2date(sec, units, calendar=calendar)
    dt_utc = datetime.datetime.combine(dt.date(), dt.time(),
                                       pytz.utc)  #add timezone to utc time
    fmt = '%Y%m%d_%H%M%S'

    time_utc = dt_utc.strftime(fmt)

    return time_utc


def _render_figures(
    fig_list,
    tile_names,
    storage_path,
    date_stamp,
    file_type,
):
    for fig, name in zip(fig_list, tile_names):
        ftile = "surface_currents_tile{:02d}_{}_UTC.{}".format(
            int(name[4:]), date_stamp, file_type
        )
        outfile = Path(storage_path, ftile)
        FigureCanvasBase(fig).print_figure(
            outfile.as_posix(), facecolor=fig.get_facecolor()
        )
        logger.info(f'{outfile.as_posix()} saved')


def _pdfMerger(path, allTiles):
    """
    For each tile combine the time series of pdf files into one file.
    Delete the individual pdf files, leaving only the per tile files.
    Shrink the merged pdf files.
    """
    for tile in allTiles:

        file_list = glob(
            os.fspath(path) + "/surface_currents_" + tile + "*.pdf"
        )
        file_list_sorted = sorted(file_list)
        result = os.fspath(path) + "/" + tile + ".pdf"
        print(result)
        try:
            merger = PdfFileMerger()

            for pdf in file_list_sorted:
                merger.append(pdf)

            merger.write(result)
            merger.close()

            for pdf in file_list_sorted:
                os.remove(pdf)

        except:
            logger.warning('PDF merging failed for tile {}'.format(tile))

        # Shrink the merged pdfs.
        _pdfShrink(Path(result))


def _pdfShrink(filename):
    """
    Strategy borrowed from make_plots.py to shrink pdf file 
    """
    logger.debug(f'Starting PDF optimizing for {filename}')
    tmpfilename = filename.with_suffix('.temp')
    cmd = f'pdftocairo -pdf {filename} {tmpfilename}'
    logger.debug(f'running subprocess: {cmd}')
    try:
        proc = subprocess.run(
            shlex.split(cmd),
            check=True,
            stdout=subprocess.PIPE,
            stderr=subprocess.PIPE,
            universal_newlines=True
        )
        logger.debug(proc.stdout)
        tmpfilename.rename(filename)
        logger.info(f'{filename} shrunk')
    except subprocess.CalledProcessError as e:
        logger.warning('PDF shrinking failed, proceeding with unshrunk PDF')
        logger.debug(f'pdftocairo return code: {e.returncode}')
        if e.output:
            logger.debug(e.output)


if __name__ == "__main__":
    main()  # pragma: no cover<|MERGE_RESOLUTION|>--- conflicted
+++ resolved
@@ -1,4 +1,3 @@
-<<<<<<< HEAD
 #  Copyright 2013-2018 The Salish Sea MEOPAR contributors
 #  and The University of British Columbia
 #
@@ -13,24 +12,10 @@
 #  WITHOUT WARRANTIES OR CONDITIONS OF ANY KIND, either express or implied.
 #  See the License for the specific language governing permissions and
 #  limitations under the License.
-=======
-# Copyright 2013-2018 The Salish Sea MEOPAR Contributors
-# and The University of British Columbia
-
-# Licensed under the Apache License, Version 2.0 (the "License");
-# you may not use this file except in compliance with the License.
-# You may obtain a copy of the License at
-
-#    https://www.apache.org/licenses/LICENSE-2.0
-
-# Unless required by applicable law or agreed to in writing, software
-# distributed under the License is distributed on an "AS IS" BASIS,
-# WITHOUT WARRANTIES OR CONDITIONS OF ANY KIND, either express or implied.
-# See the License for the specific language governing permissions and
-# limitations under the License.
->>>>>>> b69f294c
 """SalishSeaCast worker that produces tiles of surface current visualization
-images for the web site from run results, as well as pdf format files.
+images for the web site from run results.
+
+The tile specifications and initial code implementation were provided by IOS.
 """
 import logging
 
@@ -71,18 +56,18 @@
     worker = NowcastWorker(NAME, description=__doc__)
     worker.init_cli()
     worker.cli.add_argument(
-        'run_type',
-        choices={'forecast', 'forecast2'},
-        help='''
+        "run_type",
+        choices={"forecast", "forecast2"},
+        help="""
         Type of run to produce plots for:
         'forecast' means forecast physics-only runs,
         'forecast2' means forecast2 preliminary forecast physics-only runs.
-        ''',
+        """,
     )
     worker.cli.add_date_option(
-        '--run-date',
-        default=arrow.now().floor('day'),
-        help='Date of the run to symlink files for.'
+        "--run-date",
+        default=arrow.now().floor("day"),
+        help="Date of the run to symlink files for.",
     )
 
     worker.run(make_surface_current_tiles, success, failure)
@@ -112,7 +97,7 @@
     return msg_type
 
 
-def make_surface_current_tiles(parsed_args, config, *args):
+def make_surface_current_tiles(parsed_args, checklist, *args):
     """
     :param :py:class:`argparse.Namespace` parsed_args:
     :param :py:class:`nemo_nowcast.Config` config:
@@ -121,28 +106,27 @@
     :rtype: dict
     """
     run_date = parsed_args.run_date
-    dmy = run_date.format('DDMMMYY').lower()
-    dmym1 = run_date.replace(days=-1).format('DDMMMYY').lower()
-    timezone = config['figures']['timezone']
+    dmy = run_date.format("DDMMMYY").lower()
+    dmym1 = run_date.replace(days=-1).format("DDMMMYY").lower()
+    timezone = config["figures"]["timezone"]
     run_type = parsed_args.run_type  # forecast, forecast2
 
-    results_dir0 = Path(config['results archive'][run_type], dmy)
-
-    if run_type == 'forecast':
-        results_dirm1 = Path(config['results archive']['nowcast'], dmy)
-        results_dirm2 = Path(config['results archive']['nowcast'], dmym1)
-
-    if run_type == 'forecast2':
-        results_dirm1 = Path(config['results archive']['forecast'], dmy)
-        results_dirm2 = Path(config['results archive']['nowcast'], dmy)
-
-    grid_dir = Path(config['figures']['grid dir'])
-    coordf = grid_dir / config['run types'][run_type]['coordinates']
-    mesh_maskf = grid_dir / config['run types'][run_type]['mesh mask']
-    bathyf = grid_dir / config['run types'][run_type]['bathymetry']
+    results_dir0 = Path(config["results archive"][run_type], dmy)
+
+    if run_type == "forecast":
+        results_dirm1 = Path(config["results archive"]["nowcast"], dmy)
+        results_dirm2 = Path(config["results archive"]["nowcast"], dmym1)
+
+    if run_type == "forecast2":
+        results_dirm1 = Path(config["results archive"]["forecast"], dmy)
+        results_dirm2 = Path(config["results archive"]["nowcast"], dmy)
+
+    grid_dir = Path(config["figures"]["grid dir"])
+    coordf = grid_dir / config["run types"][run_type]["coordinates"]
+    mesh_maskf = grid_dir / config["run types"][run_type]["mesh mask"]
+    bathyf = grid_dir / config["run types"][run_type]["bathymetry"]
     storage_path = Path(
-        config['figures']['surface current tiles']['storage path'], run_type,
-        dmy
+        config["figures"]["surface current tiles"]["storage path"], run_type, dmy
     )
 
     if not os.path.exists(storage_path):
@@ -151,17 +135,17 @@
     # Loop over last 48h and this forecast{,2}
     for results_dir in [results_dirm2, results_dirm1, results_dir0]:
 
-        u_list = glob(os.fspath(results_dir) + '/SalishSea_1h_*_grid_U.nc')
-        v_list = glob(os.fspath(results_dir) + '/SalishSea_1h_*_grid_V.nc')
+        u_list = glob(os.fspath(results_dir) + "/SalishSea_1h_*_grid_U.nc")
+        v_list = glob(os.fspath(results_dir) + "/SalishSea_1h_*_grid_V.nc")
 
         Uf = Path(u_list[0])
         Vf = Path(v_list[0])
 
         with nc.Dataset(Uf) as dsU:
-            max_time_index = dsU.dimensions['time_counter'].size
-            units = dsU.variables['time_counter'].units
-            calendar = dsU.variables['time_counter'].calendar
-            sec = dsU.variables['time_counter'][:]
+            max_time_index = dsU.dimensions["time_counter"].size
+            units = dsU.variables["time_counter"].units
+            calendar = dsU.variables["time_counter"].calendar
+            sec = dsU.variables["time_counter"][:]
 
         expansion_factor = 0.1  # 10% overlap for each tile
 
@@ -170,9 +154,19 @@
             # Single proccessor mode
             for t_index in range(max_time_index):
                 _callMakeFigure(
-                    t_index, sec, units, calendar, run_date, Uf, Vf, coordf,
-                    mesh_maskf, bathyf, tile_coords_dic, expansion_factor,
-                    storage_path
+                    t_index,
+                    sec,
+                    units,
+                    calendar,
+                    run_date,
+                    Uf,
+                    Vf,
+                    coordf,
+                    mesh_maskf,
+                    bathyf,
+                    tile_coords_dic,
+                    expansion_factor,
+                    storage_path,
                 )
         else:
             # Multiprocessing mode
@@ -180,17 +174,25 @@
             q = multiprocessing.JoinableQueue()
             for t_index in range(max_time_index):
                 task = (
-                    t_index, sec, units, calendar, run_date, Uf, Vf, coordf,
-                    mesh_maskf, bathyf, tile_coords_dic, expansion_factor,
-                    storage_path
+                    t_index,
+                    sec,
+                    units,
+                    calendar,
+                    run_date,
+                    Uf,
+                    Vf,
+                    coordf,
+                    mesh_maskf,
+                    bathyf,
+                    tile_coords_dic,
+                    expansion_factor,
+                    storage_path,
                 )
                 q.put(task)
             # Spawn a set of worker processes
             procs = []
             for i in range(num_procs):
-                p = multiprocessing.Process(
-                    target=_process_time_slice, args=(q,)
-                )
+                p = multiprocessing.Process(target=_process_time_slice, args=(q,))
                 procs.append(p)
             # Start each one
             for p in procs:
@@ -218,12 +220,24 @@
     while True:
         try:
             task = q.get_nowait()
-            t_index, sec, units, calendar, run_date, Uf, Vf, coordf, mesh_maskf, bathyf, tile_coords_dic, expansion_factor, storage_path = task
+            t_index, sec, units, calendar, run_date, Uf, Vf, coordf, mesh_maskf, bathyf, tile_coords_dic, expansion_factor, storage_path = (
+                task
+            )
 
             _callMakeFigure(
-                t_index, sec, units, calendar, run_date, Uf, Vf, coordf,
-                mesh_maskf, bathyf, tile_coords_dic, expansion_factor,
-                storage_path
+                t_index,
+                sec,
+                units,
+                calendar,
+                run_date,
+                Uf,
+                Vf,
+                coordf,
+                mesh_maskf,
+                bathyf,
+                tile_coords_dic,
+                expansion_factor,
+                storage_path,
             )
 
             q.task_done()
@@ -233,8 +247,19 @@
 
 
 def _callMakeFigure(
-    t_index, sec, units, calendar, run_date, Uf, Vf, coordf, mesh_maskf,
-    bathyf, tile_coords_dic, expansion_factor, storage_path
+    t_index,
+    sec,
+    units,
+    calendar,
+    run_date,
+    Uf,
+    Vf,
+    coordf,
+    mesh_maskf,
+    bathyf,
+    tile_coords_dic,
+    expansion_factor,
+    storage_path,
 ):
     """
     Calls the make_figure() function in the surface_currents_tiles module for time index t_index.
@@ -245,8 +270,15 @@
 
     # make website theme version
     fig_list, tile_names = surface_current_tiles.make_figure(
-        run_date, t_index, Uf, Vf, coordf, mesh_maskf, bathyf, tile_coords_dic,
-        expansion_factor
+        run_date,
+        t_index,
+        Uf,
+        Vf,
+        coordf,
+        mesh_maskf,
+        bathyf,
+        tile_coords_dic,
+        expansion_factor,
     )
     _render_figures(fig_list, tile_names, storage_path, date_stamp, "png")
     del fig_list
@@ -262,7 +294,7 @@
         bathyf,
         tile_coords_dic,
         expansion_factor,
-        theme=None
+        theme=None,
     )
     _render_figures(fig_list, tile_names, storage_path, date_stamp, "pdf")
     del fig_list
@@ -273,22 +305,17 @@
     Constructs UTC timestamp for the figure file name.
     """
     dt = nc.num2date(sec, units, calendar=calendar)
-    dt_utc = datetime.datetime.combine(dt.date(), dt.time(),
-                                       pytz.utc)  #add timezone to utc time
-    fmt = '%Y%m%d_%H%M%S'
+    dt_utc = datetime.datetime.combine(
+        dt.date(), dt.time(), pytz.utc
+    )  # add timezone to utc time
+    fmt = "%Y%m%d_%H%M%S"
 
     time_utc = dt_utc.strftime(fmt)
 
     return time_utc
 
 
-def _render_figures(
-    fig_list,
-    tile_names,
-    storage_path,
-    date_stamp,
-    file_type,
-):
+def _render_figures(fig_list, tile_names, storage_path, date_stamp, file_type):
     for fig, name in zip(fig_list, tile_names):
         ftile = "surface_currents_tile{:02d}_{}_UTC.{}".format(
             int(name[4:]), date_stamp, file_type
@@ -297,7 +324,7 @@
         FigureCanvasBase(fig).print_figure(
             outfile.as_posix(), facecolor=fig.get_facecolor()
         )
-        logger.info(f'{outfile.as_posix()} saved')
+        logger.info(f"{outfile.as_posix()} saved")
 
 
 def _pdfMerger(path, allTiles):
@@ -308,9 +335,7 @@
     """
     for tile in allTiles:
 
-        file_list = glob(
-            os.fspath(path) + "/surface_currents_" + tile + "*.pdf"
-        )
+        file_list = glob(os.fspath(path) + "/surface_currents_" + tile + "*.pdf")
         file_list_sorted = sorted(file_list)
         result = os.fspath(path) + "/" + tile + ".pdf"
         print(result)
@@ -327,7 +352,7 @@
                 os.remove(pdf)
 
         except:
-            logger.warning('PDF merging failed for tile {}'.format(tile))
+            logger.warning("PDF merging failed for tile {}".format(tile))
 
         # Shrink the merged pdfs.
         _pdfShrink(Path(result))
@@ -335,26 +360,26 @@
 
 def _pdfShrink(filename):
     """
-    Strategy borrowed from make_plots.py to shrink pdf file 
-    """
-    logger.debug(f'Starting PDF optimizing for {filename}')
-    tmpfilename = filename.with_suffix('.temp')
-    cmd = f'pdftocairo -pdf {filename} {tmpfilename}'
-    logger.debug(f'running subprocess: {cmd}')
+    Strategy borrowed from make_plots.py to shrink pdf file
+    """
+    logger.debug(f"Starting PDF optimizing for {filename}")
+    tmpfilename = filename.with_suffix(".temp")
+    cmd = f"pdftocairo -pdf {filename} {tmpfilename}"
+    logger.debug(f"running subprocess: {cmd}")
     try:
         proc = subprocess.run(
             shlex.split(cmd),
             check=True,
             stdout=subprocess.PIPE,
             stderr=subprocess.PIPE,
-            universal_newlines=True
+            universal_newlines=True,
         )
         logger.debug(proc.stdout)
         tmpfilename.rename(filename)
-        logger.info(f'{filename} shrunk')
+        logger.info(f"{filename} shrunk")
     except subprocess.CalledProcessError as e:
-        logger.warning('PDF shrinking failed, proceeding with unshrunk PDF')
-        logger.debug(f'pdftocairo return code: {e.returncode}')
+        logger.warning("PDF shrinking failed, proceeding with unshrunk PDF")
+        logger.debug(f"pdftocairo return code: {e.returncode}")
         if e.output:
             logger.debug(e.output)
 
